#!/usr/bin/env python3
r"""Backtest CLI - Command-line interface for running portfolio backtests.

This script provides a user-friendly interface for executing backtests with
configurable parameters including strategy selection, date ranges, transaction
costs, and output options.

Examples:
    # Run equal-weight strategy with default settings
    python scripts/run_backtest.py equal_weight

    # Run risk parity with custom date range and costs
    python scripts/run_backtest.py risk_parity \\
        --start-date 2020-01-01 \\
        --end-date 2023-12-31 \\
        --commission 0.001 \\
        --slippage 0.0005

    # Run mean-variance with monthly rebalancing and save output
    python scripts/run_backtest.py mean_variance \\
        --rebalance-frequency monthly \\
        --output-dir results/backtest_2024

    # Run with custom universe and no visualization
    python scripts/run_backtest.py equal_weight \\
        --universe-file config/custom_universe.yaml \\
        --no-visualize

"""

import argparse
import json
import sys
from dataclasses import asdict
from datetime import date, datetime
from decimal import Decimal
from pathlib import Path

import pandas as pd
import yaml

from portfolio_management.analytics.indicators import (
    FilterHook,
    IndicatorConfig,
    NoOpIndicatorProvider,
)
from portfolio_management.backtesting import (
    BacktestConfig,
    BacktestEngine,
    RebalanceFrequency,
)
from portfolio_management.core.exceptions import (
    BacktestError,
    InsufficientHistoryError,
    InvalidBacktestConfigError,
)
from portfolio_management.portfolio import (
    EqualWeightStrategy,
    MeanVarianceStrategy,
    PortfolioStrategy,
    RiskParityStrategy,
)
from portfolio_management.reporting.visualization import (
    create_summary_report,
    prepare_drawdown_series,
    prepare_equity_curve,
    prepare_rolling_metrics,
    prepare_transaction_costs_summary,
)


def parse_date(date_str: str) -> date:
    """Parse date string in YYYY-MM-DD format."""
    try:
        return datetime.strptime(date_str, "%Y-%m-%d").date()
    except ValueError as e:
        raise argparse.ArgumentTypeError(
            f"Invalid date format '{date_str}'. Use YYYY-MM-DD.",
        ) from e


def parse_decimal(value_str: str) -> Decimal:
    """Parse decimal value from string."""
    try:
        return Decimal(value_str)
    except Exception as e:
        raise argparse.ArgumentTypeError(
            f"Invalid decimal value '{value_str}'.",
        ) from e


def create_parser() -> argparse.ArgumentParser:
    """Create and configure argument parser."""
    parser = argparse.ArgumentParser(
        description="Run portfolio backtest with specified strategy and parameters.",
        formatter_class=argparse.RawDescriptionHelpFormatter,
        epilog=__doc__,
    )

    # Required arguments
    parser.add_argument(
        "strategy",
        choices=["equal_weight", "risk_parity", "mean_variance"],
        help="Portfolio construction strategy to use",
    )

    # Date range
    parser.add_argument(
        "--start-date",
        type=parse_date,
        default="2020-01-01",
        help="Backtest start date (YYYY-MM-DD). Default: 2020-01-01",
    )
    parser.add_argument(
        "--end-date",
        type=parse_date,
        default=date.today().isoformat(),
        help="Backtest end date (YYYY-MM-DD). Default: today",
    )

    # Capital and costs
    parser.add_argument(
        "--initial-capital",
        type=parse_decimal,
        default=Decimal(100000),
        help="Initial portfolio capital. Default: 100000",
    )
    parser.add_argument(
        "--commission",
        type=parse_decimal,
        default=Decimal("0.001"),
        help="Commission rate (e.g., 0.001 = 0.1%%). Default: 0.001",
    )
    parser.add_argument(
        "--slippage",
        type=parse_decimal,
        default=Decimal("0.0005"),
        help="Slippage rate (e.g., 0.0005 = 0.05%%). Default: 0.0005",
    )
    parser.add_argument(
        "--min-commission",
        type=parse_decimal,
        default=Decimal("1.0"),
        help="Minimum commission per trade. Default: 1.0",
    )

    # Rebalancing
    parser.add_argument(
        "--rebalance-frequency",
        choices=["daily", "weekly", "monthly", "quarterly", "annual"],
        default="monthly",
        help="Rebalancing frequency. Default: monthly",
    )
    parser.add_argument(
        "--drift-threshold",
        type=parse_decimal,
        default=Decimal("0.05"),
        help="Drift threshold for opportunistic rebalancing (e.g., 0.05 = 5%%). Default: 0.05",
    )
    parser.add_argument(
        "--lookback-periods",
        type=int,
        default=252,
        help="Rolling lookback window for parameter estimation (days). Default: 252 (1 year)",
    )

    # Data sources
    parser.add_argument(
        "--universe-file",
        type=Path,
        default=Path("config/universes.yaml"),
        help="Path to universe configuration file. Default: config/universes.yaml",
    )
    parser.add_argument(
        "--universe-name",
        type=str,
        default="default",
        help="Universe name in configuration file. Default: default",
    )
    parser.add_argument(
        "--prices-file",
        type=Path,
        default=Path("data/processed/prices.csv"),
        help="Path to prices CSV file. Default: data/processed/prices.csv",
    )
    parser.add_argument(
        "--returns-file",
        type=Path,
        default=Path("data/processed/returns.csv"),
        help="Path to returns CSV file. Default: data/processed/returns.csv",
    )

    # Strategy-specific parameters
    parser.add_argument(
        "--max-position-size",
        type=parse_decimal,
        default=Decimal("0.25"),
        help="Maximum position size (0-1). Default: 0.25",
    )
    parser.add_argument(
        "--min-position-size",
        type=parse_decimal,
        default=Decimal("0.01"),
        help="Minimum position size (0-1). Default: 0.01",
    )

    # Mean-variance specific
    parser.add_argument(
        "--target-return",
        type=parse_decimal,
        help="Target return for mean-variance strategy (annualized)",
    )
    parser.add_argument(
        "--risk-aversion",
        type=parse_decimal,
        default=Decimal("1.0"),
        help="Risk aversion parameter for mean-variance (higher = more conservative). Default: 1.0",
    )

<<<<<<< HEAD
    # Preselection options
    parser.add_argument(
        "--preselect-method",
        choices=["momentum", "low_vol", "combined"],
        help="Preselection method (momentum, low_vol, or combined)",
    )
    parser.add_argument(
        "--preselect-top-k",
        type=int,
        help="Number of assets to select via preselection (0 or None to disable)",
    )
    parser.add_argument(
        "--preselect-lookback",
        type=int,
        default=252,
        help="Lookback period for preselection factors (days). Default: 252",
    )
    parser.add_argument(
        "--preselect-skip",
        type=int,
        default=1,
        help="Skip most recent N days for momentum calculation. Default: 1",
    )
    parser.add_argument(
        "--preselect-momentum-weight",
        type=float,
        default=0.5,
        help="Weight for momentum in combined preselection (0-1). Default: 0.5",
    )
    parser.add_argument(
        "--preselect-low-vol-weight",
        type=float,
        default=0.5,
        help="Weight for low-volatility in combined preselection (0-1). Default: 0.5",
=======
    # Technical indicators
    parser.add_argument(
        "--enable-indicators",
        action="store_true",
        help="Enable technical indicator filtering (currently no-op stub)",
    )
    parser.add_argument(
        "--indicator-provider",
        type=str,
        default="noop",
        choices=["noop"],
        help="Indicator provider to use. Default: noop (currently only option)",
>>>>>>> 7d2e5dad
    )

    # Output options
    parser.add_argument(
        "--output-dir",
        type=Path,
        help="Output directory for results. Default: results/backtest_TIMESTAMP",
    )
    parser.add_argument(
        "--no-visualize",
        action="store_true",
        help="Skip generating visualization data files",
    )
    parser.add_argument(
        "--save-trades",
        action="store_true",
        help="Save detailed trade history to CSV",
    )
    parser.add_argument(
        "--verbose",
        action="store_true",
        help="Print detailed progress information",
    )

    return parser


def load_universe(universe_file: Path, universe_name: str) -> list[str]:
    """Load asset universe from YAML configuration."""
    if not universe_file.exists():
        raise FileNotFoundError(f"Universe file not found: {universe_file}")

    with open(universe_file) as f:
        config = yaml.safe_load(f)

    if "universes" not in config:
        raise ValueError(f"No 'universes' section in {universe_file}")

    universes = config["universes"]
    if universe_name not in universes:
        available = ", ".join(universes.keys())
        raise ValueError(
            f"Universe '{universe_name}' not found. Available: {available}",
        )

    universe = universes[universe_name]
    if "assets" not in universe:
        raise ValueError(f"Universe '{universe_name}' has no 'assets' field")

    return universe["assets"]


def load_data(
    prices_file: Path,
    returns_file: Path,
    assets: list[str],
    start_date: date | None = None,
    end_date: date | None = None,
) -> tuple[pd.DataFrame, pd.DataFrame]:
    """Load prices and returns data for specified assets and date range.

    This function optimizes memory usage by only loading the required asset
    columns and filtering to the requested date range during the read operation.

    Args:
        prices_file: Path to prices CSV file
        returns_file: Path to returns CSV file
        assets: List of asset tickers to load
        start_date: Optional start date for filtering (inclusive)
        end_date: Optional end date for filtering (inclusive)

    Returns:
        Tuple of (prices DataFrame, returns DataFrame) filtered to requested
        assets and date range

    Raises:
        FileNotFoundError: If prices or returns file doesn't exist
        ValueError: If any requested assets are missing from the data files

    """
    if not prices_file.exists():
        raise FileNotFoundError(f"Prices file not found: {prices_file}")
    if not returns_file.exists():
        raise FileNotFoundError(f"Returns file not found: {returns_file}")

    # First, peek at the header to validate all requested assets exist
    # This provides early error detection before loading the full data
    try:
        prices_header = pd.read_csv(prices_file, nrows=0, index_col=0)
        returns_header = pd.read_csv(returns_file, nrows=0, index_col=0)
    except Exception as e:
        raise ValueError(f"Failed to read CSV headers: {e}") from e

    # Check for missing assets in prices
    missing_prices = [a for a in assets if a not in prices_header.columns]
    if missing_prices:
        raise ValueError(
            f"Missing assets in prices file {prices_file}: {missing_prices}",
        )

    # Check for missing assets in returns
    missing_returns = [a for a in assets if a not in returns_header.columns]
    if missing_returns:
        raise ValueError(
            f"Missing assets in returns file {returns_file}: {missing_returns}",
        )

    # Load only the required columns (index + requested assets)
    # This significantly reduces memory usage for large universes
    usecols = [prices_header.index.name or 0, *assets]

    # Load prices with column filtering
    prices = pd.read_csv(
        prices_file,
        index_col=0,
        parse_dates=True,
        usecols=usecols,
    )

    # Load returns with column filtering
    returns = pd.read_csv(
        returns_file,
        index_col=0,
        parse_dates=True,
        usecols=usecols,
    )

    # Filter by date range if specified
    if start_date is not None:
        prices = prices[prices.index >= pd.Timestamp(start_date)]
        returns = returns[returns.index >= pd.Timestamp(start_date)]

    if end_date is not None:
        prices = prices[prices.index <= pd.Timestamp(end_date)]
        returns = returns[returns.index <= pd.Timestamp(end_date)]

    return prices, returns


def create_strategy(strategy_name: str) -> PortfolioStrategy:
    """Create portfolio strategy instance."""
    if strategy_name == "equal_weight":
        return EqualWeightStrategy()
    if strategy_name == "risk_parity":
        return RiskParityStrategy()
    if strategy_name == "mean_variance":
        return MeanVarianceStrategy()
    raise ValueError(f"Unknown strategy: {strategy_name}")


def save_results(
    output_dir: Path,
    config: BacktestConfig,
    equity_curve: list[tuple[date, float]],
    rebalance_events: list,
    metrics: dict[str, float],
    save_trades: bool,
    generate_viz: bool,
    verbose: bool,
) -> None:
    """Save backtest results to output directory."""
    output_dir.mkdir(parents=True, exist_ok=True)

    if verbose:
        pass

    # Convert equity curve to DataFrame
    if isinstance(equity_curve, pd.DataFrame):
        equity_df = equity_curve.copy()
        if "equity" not in equity_df.columns:
            raise ValueError("Equity curve DataFrame must contain an 'equity' column.")
        equity_df.index = pd.to_datetime(equity_df.index)
        equity_df = equity_df.sort_index()
    else:
        equity_df = pd.DataFrame(equity_curve, columns=["date", "equity"])
        if equity_df.empty:
            raise ValueError("Equity curve is empty; cannot save results.")
        equity_df["date"] = pd.to_datetime(equity_df["date"])
        equity_df = equity_df.set_index("date").sort_index()
    equity_df.index.name = "date"

    # Save configuration
    config_dict = {
        "start_date": config.start_date.isoformat(),
        "end_date": config.end_date.isoformat(),
        "initial_capital": float(config.initial_capital),
        "rebalance_frequency": config.rebalance_frequency.name,
        "rebalance_threshold": float(config.rebalance_threshold),
        "commission_pct": float(config.commission_pct),
        "commission_min": float(config.commission_min),
        "slippage_bps": float(config.slippage_bps),
        "cash_reserve_pct": float(config.cash_reserve_pct),
    }
    with open(output_dir / "config.json", "w") as f:
        json.dump(config_dict, f, indent=2)
    if verbose:
        pass

    # Save metrics
    metrics_dict = asdict(metrics)
    metrics_dict["total_costs"] = float(metrics.total_costs)
    with open(output_dir / "metrics.json", "w") as f:
        json.dump(metrics_dict, f, indent=2)
    if verbose:
        pass

    # Save equity curve
    equity_df.to_csv(output_dir / "equity_curve.csv", index_label="date")
    if verbose:
        pass

    # Save trade history
    if save_trades and rebalance_events:
        trades = []
        for event in rebalance_events:
            for trade in event.trades:
                trades.append(
                    {
                        "date": event.date.isoformat(),
                        "asset": trade["asset"],
                        "shares": trade["shares"],
                        "price": trade["price"],
                        "value": trade["value"],
                        "commission": trade["commission"],
                        "slippage": trade["slippage"],
                        "total_cost": trade["total_cost"],
                    },
                )
        trades_df = pd.DataFrame(trades)
        trades_df.to_csv(output_dir / "trades.csv", index=False)
        if verbose:
            pass

    # Generate visualization data
    if generate_viz:
        # Equity curve with normalized values
        viz_equity = prepare_equity_curve(equity_df).reset_index()
        if "index" in viz_equity.columns:
            viz_equity = viz_equity.rename(columns={"index": "date"})
        viz_equity.to_csv(output_dir / "viz_equity_curve.csv", index=False)

        # Drawdown series
        viz_drawdown = prepare_drawdown_series(equity_df).reset_index()
        if "index" in viz_drawdown.columns:
            viz_drawdown = viz_drawdown.rename(columns={"index": "date"})
        viz_drawdown.to_csv(output_dir / "viz_drawdown.csv", index=False)

        # Rolling metrics
        viz_rolling = prepare_rolling_metrics(equity_df).reset_index()
        if "index" in viz_rolling.columns:
            viz_rolling = viz_rolling.rename(columns={"index": "date"})
        viz_rolling.to_csv(output_dir / "viz_rolling_metrics.csv", index=False)

        # Transaction costs summary
        if rebalance_events:
            viz_costs = prepare_transaction_costs_summary(
                rebalance_events,
            ).reset_index()
            if "index" in viz_costs.columns:
                viz_costs = viz_costs.rename(columns={"index": "date"})
            viz_costs.to_csv(output_dir / "viz_transaction_costs.csv", index=False)

        # Summary report
        summary = create_summary_report(equity_df, metrics, rebalance_events)
        with open(output_dir / "summary_report.json", "w") as f:
            json.dump(summary, f, indent=2)

        if verbose:
            pass


def print_results(metrics, verbose: bool) -> None:
    """Print backtest results to console."""
    if not verbose:
        return

    metrics_dict = asdict(metrics)
    metrics_dict["total_costs"] = float(metrics.total_costs)

    print("Backtest metrics:")
    for key, value in metrics_dict.items():
        print(f"- {key}: {value}")


def main() -> int:
    """Main CLI entry point."""
    parser = create_parser()
    args = parser.parse_args()

    try:
        # Set up output directory
        if args.output_dir is None:
            timestamp = datetime.now().strftime("%Y%m%d_%H%M%S")
            args.output_dir = Path(f"results/backtest_{timestamp}")

        if args.verbose:
            pass

        # Load universe
        if args.verbose:
            pass
        assets = load_universe(args.universe_file, args.universe_name)
        if args.verbose:
            pass

        # Load data (optimized to only load required columns and date range)
        if args.verbose:
            pass
        prices, returns = load_data(
            args.prices_file,
            args.returns_file,
            assets,
            start_date=args.start_date,
            end_date=args.end_date,
        )
        if args.verbose:
            pass

        # Apply technical indicator filtering if enabled
        if args.enable_indicators:
            if args.verbose:
                print(f"Applying technical indicator filtering (provider: {args.indicator_provider})...")
            indicator_config = IndicatorConfig(
                enabled=True,
                provider=args.indicator_provider,
                params={},
            )
            provider = NoOpIndicatorProvider()
            filter_hook = FilterHook(indicator_config, provider)
            filtered_assets = filter_hook.filter_assets(prices, assets)
            
            if args.verbose:
                print(f"  Assets after indicator filtering: {len(filtered_assets)} (from {len(assets)})")
            
            # Reload data with filtered assets
            if filtered_assets != assets:
                prices, returns = load_data(
                    args.prices_file,
                    args.returns_file,
                    filtered_assets,
                    start_date=args.start_date,
                    end_date=args.end_date,
                )
                assets = filtered_assets

        # Create strategy
        if args.verbose:
            pass
        strategy = create_strategy(args.strategy)
        if args.verbose:
            pass

        # Parse rebalance frequency and trigger
        freq_map = {
            "daily": RebalanceFrequency.DAILY,
            "weekly": RebalanceFrequency.WEEKLY,
            "monthly": RebalanceFrequency.MONTHLY,
            "quarterly": RebalanceFrequency.QUARTERLY,
            "annual": RebalanceFrequency.ANNUAL,
        }

        # Create backtest configuration
        config = BacktestConfig(
            start_date=args.start_date,
            end_date=args.end_date,
            initial_capital=args.initial_capital,
            rebalance_frequency=freq_map[args.rebalance_frequency],
            rebalance_threshold=float(args.drift_threshold),
            commission_pct=float(args.commission),
            commission_min=float(args.min_commission),
            slippage_bps=float(args.slippage) * 10000,
            lookback_periods=args.lookback_periods,
        )

        # Create preselection if configured
        preselection = None
        if args.preselect_method and args.preselect_top_k:
            from portfolio_management.portfolio import (
                Preselection,
                PreselectionConfig,
                PreselectionMethod,
            )

            preselection_config = PreselectionConfig(
                method=PreselectionMethod(args.preselect_method),
                top_k=args.preselect_top_k,
                lookback=args.preselect_lookback,
                skip=args.preselect_skip,
                momentum_weight=args.preselect_momentum_weight,
                low_vol_weight=args.preselect_low_vol_weight,
            )
            preselection = Preselection(preselection_config)
            if args.verbose:
                print(
                    f"Preselection enabled: {args.preselect_method} "
                    f"(top-{args.preselect_top_k})"
                )

        # Run backtest
        if args.verbose:
            pass
        engine = BacktestEngine(
            config=config,
            strategy=strategy,
            prices=prices,
            returns=returns,
            preselection=preselection,
        )
        equity_curve, metrics, rebalance_events = engine.run()
        if args.verbose:
            pass

        # Print results
        print_results(metrics, args.verbose)

        # Save results
        save_results(
            args.output_dir,
            config,
            equity_curve,
            rebalance_events,
            metrics,
            args.save_trades,
            not args.no_visualize,
            args.verbose,
        )

        return 0

    except (
        BacktestError,
        InvalidBacktestConfigError,
        InsufficientHistoryError,
    ):
        if args.verbose:
            import traceback

            traceback.print_exc()
        return 1
    except FileNotFoundError:
        return 1
    except ValueError:
        return 1
    except Exception:
        if args.verbose:
            import traceback

            traceback.print_exc()
        return 1


if __name__ == "__main__":
    sys.exit(main())<|MERGE_RESOLUTION|>--- conflicted
+++ resolved
@@ -217,7 +217,6 @@
         help="Risk aversion parameter for mean-variance (higher = more conservative). Default: 1.0",
     )
 
-<<<<<<< HEAD
     # Preselection options
     parser.add_argument(
         "--preselect-method",
@@ -252,7 +251,8 @@
         type=float,
         default=0.5,
         help="Weight for low-volatility in combined preselection (0-1). Default: 0.5",
-=======
+    )
+
     # Technical indicators
     parser.add_argument(
         "--enable-indicators",
@@ -265,7 +265,6 @@
         default="noop",
         choices=["noop"],
         help="Indicator provider to use. Default: noop (currently only option)",
->>>>>>> 7d2e5dad
     )
 
     # Output options
@@ -587,7 +586,9 @@
         # Apply technical indicator filtering if enabled
         if args.enable_indicators:
             if args.verbose:
-                print(f"Applying technical indicator filtering (provider: {args.indicator_provider})...")
+                print(
+                    f"Applying technical indicator filtering (provider: {args.indicator_provider})...",
+                )
             indicator_config = IndicatorConfig(
                 enabled=True,
                 provider=args.indicator_provider,
@@ -596,10 +597,12 @@
             provider = NoOpIndicatorProvider()
             filter_hook = FilterHook(indicator_config, provider)
             filtered_assets = filter_hook.filter_assets(prices, assets)
-            
+
             if args.verbose:
-                print(f"  Assets after indicator filtering: {len(filtered_assets)} (from {len(assets)})")
-            
+                print(
+                    f"  Assets after indicator filtering: {len(filtered_assets)} (from {len(assets)})",
+                )
+
             # Reload data with filtered assets
             if filtered_assets != assets:
                 prices, returns = load_data(
@@ -661,7 +664,7 @@
             if args.verbose:
                 print(
                     f"Preselection enabled: {args.preselect_method} "
-                    f"(top-{args.preselect_top_k})"
+                    f"(top-{args.preselect_top_k})",
                 )
 
         # Run backtest
