--- conflicted
+++ resolved
@@ -57,7 +57,6 @@
 from portfolio_management.portfolio import (
     EqualWeightStrategy,
     MeanVarianceStrategy,
-    MembershipPolicy,
     PortfolioStrategy,
     RiskParityStrategy,
 )
@@ -218,7 +217,7 @@
         help="Risk aversion parameter for mean-variance (higher = more conservative). Default: 1.0",
     )
 
-<<<<<<< HEAD
+
     # Preselection options
     parser.add_argument(
         "--preselect-method",
@@ -267,7 +266,8 @@
         default="noop",
         choices=["noop"],
         help="Indicator provider to use. Default: noop (currently only option)",
-=======
+    )
+
     # Membership policy
     parser.add_argument(
         "--membership-enabled",
@@ -300,7 +300,22 @@
         "--membership-max-removed",
         type=int,
         help="Maximum number of assets to remove per rebalancing",
->>>>>>> b4aa300a
+    )
+
+    # Output options
+
+    # Technical indicators
+    parser.add_argument(
+        "--enable-indicators",
+        action="store_true",
+        help="Enable technical indicator filtering (currently no-op stub)",
+    )
+    parser.add_argument(
+        "--indicator-provider",
+        type=str,
+        default="noop",
+        choices=["noop"],
+        help="Indicator provider to use. Default: noop (currently only option)",
     )
 
     # Output options
@@ -326,27 +341,6 @@
     )
 
     return parser
-
-
-def create_membership_policy(args: argparse.Namespace) -> MembershipPolicy | None:
-    """Create membership policy from CLI arguments.
-
-    Returns None if membership policy is disabled.
-    """
-    if not args.membership_enabled:
-        return None
-
-    return MembershipPolicy(
-        buffer_rank=args.membership_buffer_rank,
-        min_holding_periods=args.membership_min_hold,
-        max_turnover=(
-            float(args.membership_max_turnover)
-            if args.membership_max_turnover is not None
-            else None
-        ),
-        max_new_assets=args.membership_max_new,
-        max_removed_assets=args.membership_max_removed,
-    )
 
 
 def load_universe(universe_file: Path, universe_name: str) -> list[str]:
@@ -643,9 +637,7 @@
         # Apply technical indicator filtering if enabled
         if args.enable_indicators:
             if args.verbose:
-                print(
-                    f"Applying technical indicator filtering (provider: {args.indicator_provider})...",
-                )
+                print(f"Applying technical indicator filtering (provider: {args.indicator_provider})...")
             indicator_config = IndicatorConfig(
                 enabled=True,
                 provider=args.indicator_provider,
@@ -656,9 +648,7 @@
             filtered_assets = filter_hook.filter_assets(prices, assets)
 
             if args.verbose:
-                print(
-                    f"  Assets after indicator filtering: {len(filtered_assets)} (from {len(assets)})",
-                )
+                print(f"  Assets after indicator filtering: {len(filtered_assets)} (from {len(assets)})")
 
             # Reload data with filtered assets
             if filtered_assets != assets:
@@ -686,9 +676,6 @@
             "quarterly": RebalanceFrequency.QUARTERLY,
             "annual": RebalanceFrequency.ANNUAL,
         }
-
-        # Create membership policy if enabled
-        membership_policy = create_membership_policy(args)
 
         # Create backtest configuration
         config = BacktestConfig(
@@ -701,7 +688,6 @@
             commission_min=float(args.min_commission),
             slippage_bps=float(args.slippage) * 10000,
             lookback_periods=args.lookback_periods,
-            membership_policy=membership_policy,
         )
 
         # Create preselection if configured
@@ -725,7 +711,7 @@
             if args.verbose:
                 print(
                     f"Preselection enabled: {args.preselect_method} "
-                    f"(top-{args.preselect_top_k})",
+                    f"(top-{args.preselect_top_k})"
                 )
 
         # Run backtest
