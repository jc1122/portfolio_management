"""Factor Score and Eligibility Caching Module.

Provides on-disk caching for factor scores (momentum, low-vol) and PIT eligibility
masks to avoid recomputation across backtest runs when inputs haven't changed.

Cache keys are computed from:
- Dataset hash (returns matrix content)
- Configuration hash (lookback, skip, min_history_days, etc.)
- Date range

Invalidation occurs automatically when any of these components change.
"""

import hashlib
import json
import logging
import pickle
import warnings
from dataclasses import dataclass, field
from datetime import datetime
from pathlib import Path
from typing import Any

import pandas as pd

logger = logging.getLogger(__name__)


@dataclass
class CacheMetadata:
    """Metadata for a cache entry."""

    cache_key: str
    dataset_hash: str
    config_hash: str
    start_date: str
    end_date: str
    created_at: str
    entry_type: str  # 'factor_scores' or 'pit_eligibility'
    params: dict[str, Any] = field(default_factory=dict)

    def to_dict(self) -> dict[str, Any]:
        """Convert to dictionary."""
        return {
            "cache_key": self.cache_key,
            "dataset_hash": self.dataset_hash,
            "config_hash": self.config_hash,
            "start_date": self.start_date,
            "end_date": self.end_date,
            "created_at": self.created_at,
            "entry_type": self.entry_type,
            "params": self.params,
        }

    @classmethod
    def from_dict(cls, data: dict[str, Any]) -> "CacheMetadata":
        """Create from dictionary."""
        return cls(
            cache_key=data["cache_key"],
            dataset_hash=data["dataset_hash"],
            config_hash=data["config_hash"],
            start_date=data["start_date"],
            end_date=data["end_date"],
            created_at=data["created_at"],
            entry_type=data["entry_type"],
            params=data.get("params", {}),
        )


class FactorCache:
    """On-disk cache for factor scores and PIT eligibility masks.

    Cache structure:
        cache_dir/
            metadata/
                {cache_key}.json
            data/
                {cache_key}.pkl

    Examples:
        >>> cache = FactorCache(Path(".cache/factors"))
        >>> # Cache factor scores
        >>> scores = compute_momentum_scores(returns, lookback=252)
        >>> cache.put_factor_scores(
        ...     scores,
        ...     returns,
        ...     {"method": "momentum", "lookback": 252},
        ...     "2020-01-01",
        ...     "2025-10-24"
        ... )
        >>> # Retrieve cached scores
        >>> cached = cache.get_factor_scores(
        ...     returns,
        ...     {"method": "momentum", "lookback": 252},
        ...     "2020-01-01",
        ...     "2025-10-24"
        ... )

    """

    def __init__(
        self,
        cache_dir: Path,
        enabled: bool = True,
        max_cache_age_days: int | None = None,
    ):
        """Initialize factor cache.

        Args:
            cache_dir: Directory to store cache files
            enabled: Whether caching is enabled (default: True)
            max_cache_age_days: Maximum cache age in days before invalidation
                               (None = no age limit)

        Raises:
            ValueError: If cache_dir is invalid or max_cache_age_days is negative
            OSError: If cache_dir is not writable

        """
        # Validate cache_dir
        if not isinstance(cache_dir, Path):
            if isinstance(cache_dir, str):
                cache_dir = Path(cache_dir)
            else:
                raise ValueError(
                    f"cache_dir must be a Path or str, got {type(cache_dir).__name__}. "
                    "To fix: use pathlib.Path or string. "
                    "Example: cache_dir = Path('.cache/factors')"
                )
        
        # Validate max_cache_age_days
        if max_cache_age_days is not None and max_cache_age_days < 0:
            raise ValueError(
                f"max_cache_age_days must be >= 0, got {max_cache_age_days}. "
                "To fix: use None for no age limit or a non-negative integer. "
                "Example: max_cache_age_days=7 (expire after 7 days)"
            )
        
        self.cache_dir = cache_dir
        self.enabled = enabled
        self.max_cache_age_days = max_cache_age_days

        if enabled:
            # Check if cache_dir is writable
            try:
                self.metadata_dir = cache_dir / "metadata"
                self.data_dir = cache_dir / "data"
                self.metadata_dir.mkdir(parents=True, exist_ok=True)
                self.data_dir.mkdir(parents=True, exist_ok=True)
                
                # Test write permissions
                test_file = self.data_dir / ".write_test"
                try:
                    test_file.write_text("test")
                    test_file.unlink()
                except OSError as e:
                    raise OSError(
                        f"Cache directory {cache_dir} is not writable: {e}. "
                        "To fix: ensure the directory has write permissions or choose a different directory. "
                        "Example: cache_dir = Path('~/.cache/portfolio').expanduser()"
                    ) from e
                    
            except OSError as e:
                logger.error(
                    f"Failed to create cache directories at {cache_dir}: {e}. "
                    "Disabling cache."
                )
                self.enabled = False
                warnings.warn(
                    f"Cache directory {cache_dir} is not accessible. "
                    "Caching has been disabled. "
                    "Performance may be degraded for large universes (>500 assets). "
                    "To fix: check directory permissions or choose a different cache location.",
                    UserWarning,
                    stacklevel=2,
                )

        self._stats = {"hits": 0, "misses": 0, "puts": 0}

    def _compute_dataset_hash(self, data: pd.DataFrame) -> str:
        """Compute hash of dataset (returns matrix).

        Uses pandas built-in hashing for robust detection of data changes.
        Falls back to shape+columns if hashing fails (e.g., unhashable dtypes).
        """
        try:
            # Use pandas built-in hashing for robust change detection
            hash_values = pd.util.hash_pandas_object(data, index=True)
            # Combine all hashes into single hash
            combined = str(hash_values.sum()) + str(hash_values.std())
            return hashlib.sha256(combined.encode()).hexdigest()[:16]
        except (TypeError, ValueError):
            # Fallback for unhashable types
            hash_components = [
                str(data.shape),
                ",".join(sorted(data.columns.astype(str))),
                str(data.index.min()),
                str(data.index.max()),
            ]
            combined = "|".join(hash_components)
            return hashlib.sha256(combined.encode()).hexdigest()[:16]

    def _compute_config_hash(self, config: dict[str, Any]) -> str:
        """Compute hash of configuration parameters."""
        # Sort keys for consistent hashing
        sorted_config = json.dumps(config, sort_keys=True)
        return hashlib.sha256(sorted_config.encode()).hexdigest()[:16]

    def _compute_cache_key(
        self,
        dataset_hash: str,
        config_hash: str,
        start_date: str,
        end_date: str,
        entry_type: str,
    ) -> str:
        """Compute unique cache key."""
        components = [dataset_hash, config_hash, start_date, end_date, entry_type]
        combined = "|".join(components)
        return hashlib.sha256(combined.encode()).hexdigest()[:32]

    def _is_cache_valid(self, metadata: CacheMetadata) -> bool:
        """Check if cache entry is still valid based on age."""
        if self.max_cache_age_days is None:
            return True

        created_dt = datetime.fromisoformat(metadata.created_at)
        age_days = (datetime.now() - created_dt).days
        return age_days <= self.max_cache_age_days

    def get_factor_scores(
        self,
        returns: pd.DataFrame,
        config: dict[str, Any],
        start_date: str,
        end_date: str,
    ) -> pd.DataFrame | None:
        """Retrieve cached factor scores.

        Args:
            returns: Returns matrix
            config: Configuration dict (method, lookback, skip, etc.)
            start_date: Start date for cache key
            end_date: End date for cache key

        Returns:
            Cached DataFrame if found and valid, None otherwise

        """
        if not self.enabled:
            return None

        dataset_hash = self._compute_dataset_hash(returns)
        config_hash = self._compute_config_hash(config)
        cache_key = self._compute_cache_key(
            dataset_hash,
            config_hash,
            start_date,
            end_date,
            "factor_scores",
        )

        metadata_path = self.metadata_dir / f"{cache_key}.json"
        data_path = self.data_dir / f"{cache_key}.pkl"

        if not metadata_path.exists() or not data_path.exists():
            self._stats["misses"] += 1
            logger.debug(f"Cache miss for factor scores (key: {cache_key[:8]}...)")
            return None

        # Load and validate metadata
        try:
            with open(metadata_path) as f:
                metadata = CacheMetadata.from_dict(json.load(f))
        except (json.JSONDecodeError, KeyError, ValueError) as e:
            logger.warning(
                f"Corrupted metadata for factor scores (key: {cache_key[:8]}...): {e}",
            )
            self._stats["misses"] += 1
            return None

        if not self._is_cache_valid(metadata):
            logger.debug(f"Cache expired for factor scores (key: {cache_key[:8]}...)")
            self._stats["misses"] += 1
            return None

        # Load cached data
        try:
            with open(data_path, "rb") as f:
                cached_data = pickle.load(f)
            self._stats["hits"] += 1
            logger.info(
                f"Cache hit for factor scores (key: {cache_key[:8]}..., "
                f"config: {config.get('method', 'unknown')})",
            )
            return cached_data
        except Exception as e:
            logger.warning(f"Failed to load cached data: {e}")
            self._stats["misses"] += 1
            return None

    def put_factor_scores(
        self,
        scores: pd.DataFrame,
        returns: pd.DataFrame,
        config: dict[str, Any],
        start_date: str,
        end_date: str,
    ) -> None:
        """Cache factor scores.

        Args:
            scores: Factor scores DataFrame to cache
            returns: Returns matrix (for hash computation)
            config: Configuration dict
            start_date: Start date for cache key
            end_date: End date for cache key

        Note:
            If write fails, logs warning and continues without caching (non-fatal).

        """
        if not self.enabled:
            # Warn if cache is disabled for large universe
            if len(returns.columns) > 500:
                warnings.warn(
                    f"Caching is disabled for a large universe ({len(returns.columns)} assets > 500). "
                    "This may lead to degraded performance on subsequent runs. "
                    "Consider enabling caching for better performance. "
                    "Example: cache = FactorCache(Path('.cache/factors'), enabled=True)",
                    UserWarning,
                    stacklevel=2,
                )
            return

        dataset_hash = self._compute_dataset_hash(returns)
        config_hash = self._compute_config_hash(config)
        cache_key = self._compute_cache_key(
            dataset_hash,
            config_hash,
            start_date,
            end_date,
            "factor_scores",
        )

        metadata = CacheMetadata(
            cache_key=cache_key,
            dataset_hash=dataset_hash,
            config_hash=config_hash,
            start_date=start_date,
            end_date=end_date,
            created_at=datetime.now().isoformat(),
            entry_type="factor_scores",
            params=config,
        )

        metadata_path = self.metadata_dir / f"{cache_key}.json"
        data_path = self.data_dir / f"{cache_key}.pkl"

        try:
            # Write metadata
            with open(metadata_path, "w") as f:
                json.dump(metadata.to_dict(), f, indent=2)

            # Write data
            with open(data_path, "wb") as f:
                pickle.dump(scores, f, protocol=pickle.HIGHEST_PROTOCOL)

            self._stats["puts"] += 1
            logger.info(
                f"Cached factor scores (key: {cache_key[:8]}..., "
                f"config: {config.get('method', 'unknown')})",
            )
        except OSError as e:
            # Clean up partial writes
            if metadata_path.exists():
                metadata_path.unlink()
            if data_path.exists():
                data_path.unlink()
            
            # Log warning and continue (don't crash)
            logger.warning(
<<<<<<< HEAD
                f"Failed to cache factor scores (key: {cache_key[:8]}...): {e}",
=======
                f"Failed to cache factor scores (key: {cache_key[:8]}...): {e}. "
                "Cache write failed but continuing without caching. "
                "Possible causes: disk full, permission denied, quota exceeded. "
                "Consider: checking disk space, freeing up space, or disabling cache."
>>>>>>> f70ff168
            )
            warnings.warn(
                "Cache write failed. Continuing without caching. "
                "Performance may be degraded on subsequent runs. "
                "Check logs for details.",
                UserWarning,
                stacklevel=2,
            )
            # Don't raise - continue without caching

    def get_pit_eligibility(
        self,
        returns: pd.DataFrame,
        config: dict[str, Any],
        start_date: str,
        end_date: str,
    ) -> pd.DataFrame | None:
        """Retrieve cached PIT eligibility mask.

        Args:
            returns: Returns matrix
            config: Configuration dict (min_history_days, min_price_rows)
            start_date: Start date for cache key
            end_date: End date for cache key

        Returns:
            Cached boolean DataFrame if found and valid, None otherwise

        """
        if not self.enabled:
            return None

        dataset_hash = self._compute_dataset_hash(returns)
        config_hash = self._compute_config_hash(config)
        cache_key = self._compute_cache_key(
            dataset_hash,
            config_hash,
            start_date,
            end_date,
            "pit_eligibility",
        )

        metadata_path = self.metadata_dir / f"{cache_key}.json"
        data_path = self.data_dir / f"{cache_key}.pkl"

        if not metadata_path.exists() or not data_path.exists():
            self._stats["misses"] += 1
            logger.debug(f"Cache miss for PIT eligibility (key: {cache_key[:8]}...)")
            return None

        # Load and validate metadata
        try:
            with open(metadata_path) as f:
                metadata = CacheMetadata.from_dict(json.load(f))
        except (json.JSONDecodeError, KeyError, ValueError) as e:
            logger.warning(
                f"Corrupted metadata for PIT eligibility (key: {cache_key[:8]}...): {e}",
            )
            self._stats["misses"] += 1
            return None

        if not self._is_cache_valid(metadata):
            logger.debug(f"Cache expired for PIT eligibility (key: {cache_key[:8]}...)")
            self._stats["misses"] += 1
            return None

        # Load cached data
        try:
            with open(data_path, "rb") as f:
                cached_data = pickle.load(f)
            self._stats["hits"] += 1
            logger.info(f"Cache hit for PIT eligibility (key: {cache_key[:8]}...)")
            return cached_data
        except Exception as e:
            logger.warning(f"Failed to load cached PIT eligibility: {e}")
            self._stats["misses"] += 1
            return None

    def put_pit_eligibility(
        self,
        eligibility: pd.DataFrame,
        returns: pd.DataFrame,
        config: dict[str, Any],
        start_date: str,
        end_date: str,
    ) -> None:
        """Cache PIT eligibility mask.

        Args:
            eligibility: Boolean DataFrame to cache
            returns: Returns matrix (for hash computation)
            config: Configuration dict
            start_date: Start date for cache key
            end_date: End date for cache key

        Note:
            If write fails, logs warning and continues without caching (non-fatal).

        """
        if not self.enabled:
            # Warn if cache is disabled for large universe (only for eligibility, not scores)
            # Skip warning here since it's already issued by put_factor_scores
            return

        dataset_hash = self._compute_dataset_hash(returns)
        config_hash = self._compute_config_hash(config)
        cache_key = self._compute_cache_key(
            dataset_hash,
            config_hash,
            start_date,
            end_date,
            "pit_eligibility",
        )

        metadata = CacheMetadata(
            cache_key=cache_key,
            dataset_hash=dataset_hash,
            config_hash=config_hash,
            start_date=start_date,
            end_date=end_date,
            created_at=datetime.now().isoformat(),
            entry_type="pit_eligibility",
            params=config,
        )

        metadata_path = self.metadata_dir / f"{cache_key}.json"
        data_path = self.data_dir / f"{cache_key}.pkl"

        try:
            # Write metadata
            with open(metadata_path, "w") as f:
                json.dump(metadata.to_dict(), f, indent=2)

            # Write data
            with open(data_path, "wb") as f:
                pickle.dump(eligibility, f, protocol=pickle.HIGHEST_PROTOCOL)

            self._stats["puts"] += 1
            logger.info(f"Cached PIT eligibility (key: {cache_key[:8]}...)")
        except OSError as e:
            # Clean up partial writes
            if metadata_path.exists():
                metadata_path.unlink()
            if data_path.exists():
                data_path.unlink()
            
            # Log warning and continue (don't crash)
            logger.warning(
<<<<<<< HEAD
                f"Failed to cache PIT eligibility (key: {cache_key[:8]}...): {e}",
=======
                f"Failed to cache PIT eligibility (key: {cache_key[:8]}...): {e}. "
                "Cache write failed but continuing without caching. "
                "Possible causes: disk full, permission denied, quota exceeded. "
                "Consider: checking disk space, freeing up space, or disabling cache."
            )
            warnings.warn(
                "Cache write failed. Continuing without caching. "
                "Performance may be degraded on subsequent runs. "
                "Check logs for details.",
                UserWarning,
                stacklevel=2,
>>>>>>> f70ff168
            )
            # Don't raise - continue without caching

    def clear(self) -> int:
        """Clear all cache entries.

        Returns:
            Number of entries deleted

        """
        if not self.enabled:
            return 0

        count = 0
        for path in self.metadata_dir.glob("*.json"):
            path.unlink()
            count += 1
        for path in self.data_dir.glob("*.pkl"):
            path.unlink()

        logger.info(f"Cleared {count} cache entries")
        self._stats = {"hits": 0, "misses": 0, "puts": 0}
        return count

    def get_stats(self) -> dict[str, int]:
        """Get cache statistics."""
        return self._stats.copy()

    def reset_stats(self) -> None:
        """Reset cache statistics to zero.

        Useful for testing or when you want to track statistics for a specific
        time period without clearing the cache itself.
        """
        self._stats = {"hits": 0, "misses": 0, "puts": 0}

    def print_stats(self) -> None:
        """Print cache statistics."""
        total = self._stats["hits"] + self._stats["misses"]
        hit_rate = self._stats["hits"] / total * 100 if total > 0 else 0
        logger.info(
            f"Cache statistics: {self._stats['hits']} hits, "
            f"{self._stats['misses']} misses, "
            f"{self._stats['puts']} puts "
            f"(hit rate: {hit_rate:.1f}%)",
        )<|MERGE_RESOLUTION|>--- conflicted
+++ resolved
@@ -125,17 +125,17 @@
                 raise ValueError(
                     f"cache_dir must be a Path or str, got {type(cache_dir).__name__}. "
                     "To fix: use pathlib.Path or string. "
-                    "Example: cache_dir = Path('.cache/factors')"
+                    "Example: cache_dir = Path('.cache/factors')",
                 )
-        
+
         # Validate max_cache_age_days
         if max_cache_age_days is not None and max_cache_age_days < 0:
             raise ValueError(
                 f"max_cache_age_days must be >= 0, got {max_cache_age_days}. "
                 "To fix: use None for no age limit or a non-negative integer. "
-                "Example: max_cache_age_days=7 (expire after 7 days)"
-            )
-        
+                "Example: max_cache_age_days=7 (expire after 7 days)",
+            )
+
         self.cache_dir = cache_dir
         self.enabled = enabled
         self.max_cache_age_days = max_cache_age_days
@@ -147,7 +147,7 @@
                 self.data_dir = cache_dir / "data"
                 self.metadata_dir.mkdir(parents=True, exist_ok=True)
                 self.data_dir.mkdir(parents=True, exist_ok=True)
-                
+
                 # Test write permissions
                 test_file = self.data_dir / ".write_test"
                 try:
@@ -157,13 +157,13 @@
                     raise OSError(
                         f"Cache directory {cache_dir} is not writable: {e}. "
                         "To fix: ensure the directory has write permissions or choose a different directory. "
-                        "Example: cache_dir = Path('~/.cache/portfolio').expanduser()"
+                        "Example: cache_dir = Path('~/.cache/portfolio').expanduser()",
                     ) from e
-                    
+
             except OSError as e:
                 logger.error(
                     f"Failed to create cache directories at {cache_dir}: {e}. "
-                    "Disabling cache."
+                    "Disabling cache.",
                 )
                 self.enabled = False
                 warnings.warn(
@@ -377,17 +377,13 @@
                 metadata_path.unlink()
             if data_path.exists():
                 data_path.unlink()
-            
+
             # Log warning and continue (don't crash)
             logger.warning(
-<<<<<<< HEAD
-                f"Failed to cache factor scores (key: {cache_key[:8]}...): {e}",
-=======
                 f"Failed to cache factor scores (key: {cache_key[:8]}...): {e}. "
                 "Cache write failed but continuing without caching. "
                 "Possible causes: disk full, permission denied, quota exceeded. "
-                "Consider: checking disk space, freeing up space, or disabling cache."
->>>>>>> f70ff168
+                "Consider: checking disk space, freeing up space, or disabling cache.",
             )
             warnings.warn(
                 "Cache write failed. Continuing without caching. "
@@ -533,16 +529,13 @@
                 metadata_path.unlink()
             if data_path.exists():
                 data_path.unlink()
-            
+
             # Log warning and continue (don't crash)
             logger.warning(
-<<<<<<< HEAD
-                f"Failed to cache PIT eligibility (key: {cache_key[:8]}...): {e}",
-=======
                 f"Failed to cache PIT eligibility (key: {cache_key[:8]}...): {e}. "
                 "Cache write failed but continuing without caching. "
                 "Possible causes: disk full, permission denied, quota exceeded. "
-                "Consider: checking disk space, freeing up space, or disabling cache."
+                "Consider: checking disk space, freeing up space, or disabling cache.",
             )
             warnings.warn(
                 "Cache write failed. Continuing without caching. "
@@ -550,7 +543,6 @@
                 "Check logs for details.",
                 UserWarning,
                 stacklevel=2,
->>>>>>> f70ff168
             )
             # Don't raise - continue without caching
 
