--- conflicted
+++ resolved
@@ -49,13 +49,9 @@
         commission_min: Minimum commission per trade (default: 0.0).
         slippage_bps: Slippage in basis points (default: 5.0 = 0.05%).
         cash_reserve_pct: Minimum cash reserve as percentage (default: 0.01 = 1%).
-<<<<<<< HEAD
-        membership_policy: Optional policy to control asset membership changes (default: None).
-=======
         use_pit_eligibility: Enable point-in-time eligibility filtering (default: True).
         min_history_days: Minimum days of history for PIT eligibility (default: 252 = 1 year).
         min_price_rows: Minimum price rows for PIT eligibility (default: 252).
->>>>>>> 0b174389
 
     """
 
@@ -71,13 +67,9 @@
     lookback_periods: int = (
         252  # Rolling window for parameter estimation (252 = 1 year)
     )
-<<<<<<< HEAD
-    membership_policy: MembershipPolicy | None = None
-=======
     use_pit_eligibility: bool = False  # Enable point-in-time eligibility filtering
     min_history_days: int = 252  # Minimum days for eligibility (1 year)
     min_price_rows: int = 252  # Minimum price rows for eligibility
->>>>>>> 0b174389
 
     def __post_init__(self) -> None:
         """Validate configuration values."""
