--- conflicted
+++ resolved
@@ -43,11 +43,7 @@
     classification_requirements: dict[str, list[str]] = field(default_factory=dict)
     return_config: ReturnConfig = field(default_factory=ReturnConfig)
     constraints: dict[str, int | float] = field(default_factory=dict)
-<<<<<<< HEAD
-    preselection: dict[str, Any] | None = None
-=======
     technical_indicators: IndicatorConfig = field(default_factory=IndicatorConfig.disabled)
->>>>>>> 7d2e5dad
 
     def validate(self) -> None:
         """Validate the universe definition."""
@@ -100,11 +96,7 @@
                 ),
                 return_config=return_config,
                 constraints=u_def.get("constraints", {}),
-<<<<<<< HEAD
-                preselection=u_def.get("preselection"),
-=======
                 technical_indicators=technical_indicators,
->>>>>>> 7d2e5dad
             )
 
             try:
